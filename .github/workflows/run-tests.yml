--- conflicted
+++ resolved
@@ -13,11 +13,7 @@
     strategy:
       fail-fast: false
       matrix:
-<<<<<<< HEAD
-        python-version: [3.6, 3.7, 3.8, 3.9, "3.10"]
-=======
         python-version: [3.8, 3.9, "3.10", "3.11"]
->>>>>>> ea513024
 
     steps:
     - uses: actions/checkout@v2
